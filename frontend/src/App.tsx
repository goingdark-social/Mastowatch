--- conflicted
+++ resolved
@@ -93,10 +93,6 @@
       const user = await login();
       if (user) {
         setCurrentUser(user);
-<<<<<<< HEAD
-        // Trigger a refresh of all data after successful login
-=======
->>>>>>> d5e475be
         await refreshAllData();
       }
     } catch (error) {
