--- conflicted
+++ resolved
@@ -61,7 +61,7 @@
 
         url = f"{self._base_url}{path}"
         with api_call_seconds.labels(endpoint=path).time():
-<<<<<<< HEAD
+
             response = httpx.request(
                 method,
                 url,
@@ -69,9 +69,6 @@
                 timeout=settings.HTTP_TIMEOUT,
                 **kwargs,
             )
-=======
-            response = httpx.request(method, url, headers=headers, timeout=settings.HTTP_TIMEOUT, **kwargs)
->>>>>>> 13d5e478
 
         update_from_headers(self._bucket_key, response.headers)
         if response.status_code >= 400:
