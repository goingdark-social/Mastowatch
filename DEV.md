--- conflicted
+++ resolved
@@ -74,10 +74,7 @@
    - `UI_ORIGIN`: defaults to `http://localhost:5173`
    - `VITE_API_URL`: defaults to `http://localhost:8080`
    - `HTTP_TIMEOUT`: defaults to `30`
-<<<<<<< HEAD
    - `RULE_CACHE_TTL`: defaults to `60`
-=======
->>>>>>> 13d5e478
    - `MIN_MASTODON_VERSION`: defaults to `4.0.0`
    - `POLL_ADMIN_ACCOUNTS_INTERVAL`: defaults to `30`
    - `POLL_ADMIN_ACCOUNTS_LOCAL_INTERVAL`: defaults to `30`
